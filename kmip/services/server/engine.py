--- conflicted
+++ resolved
@@ -741,13 +741,10 @@
             return self._process_query(payload)
         elif operation == enums.Operation.DISCOVER_VERSIONS:
             return self._process_discover_versions(payload)
-<<<<<<< HEAD
         elif operation == enums.Operation.GET_ATTRIBUTE_LIST:
             return self._process_get_attribute_list(payload)
-=======
         elif operation == enums.Operation.ADD_ATTRIBUTE:
             return self._process_add_attribute(payload)
->>>>>>> c536b196
         else:
             raise exceptions.OperationNotSupported(
                 "{0} operation is not supported by the server.".format(
@@ -1287,34 +1284,41 @@
 
         return response_payload
 
-<<<<<<< HEAD
     def _process_get_attribute_list(self, payload):
         self._logger.info("Processing operation: Get Attribute List")
-=======
-    def _process_add_attribute(self, payload):
-        self._logger.info("Processing operation: Add Attribute")
->>>>>>> c536b196
 
         unique_identifier = self._id_placeholder
         if payload.uid:
             unique_identifier = payload.uid
 
-<<<<<<< HEAD
-=======
-        attribute = payload.attribute
-
->>>>>>> c536b196
         object_type = self._get_object_type(unique_identifier)
 
         managed_object = self._data_session.query(object_type).filter(
             object_type.unique_identifier == unique_identifier
         ).one()
 
-<<<<<<< HEAD
         response_payload = get_attribute_list.GetAttributeListResponsePayload(
             uid=unique_identifier,
             attribute_names=managed_object.get_attribute_list()
-=======
+        )
+
+        return response_payload
+
+    def _process_add_attribute(self, payload):
+        self._logger.info("Processing operation: Add Attribute")
+
+        unique_identifier = self._id_placeholder
+        if payload.uid:
+            unique_identifier = payload.uid
+
+        attribute = payload.attribute
+
+        object_type = self._get_object_type(unique_identifier)
+
+        managed_object = self._data_session.query(object_type).filter(
+            object_type.unique_identifier == unique_identifier
+        ).one()
+
         attribute_to_add = {
             attribute.attribute_name.value:
                 attribute.attribute_value
@@ -1329,7 +1333,6 @@
         response_payload = add_attribute.AddAttributeResponsePayload(
             uid=unique_identifier,
             attribute=attribute
->>>>>>> c536b196
         )
 
         return response_payload