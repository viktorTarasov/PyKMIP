--- conflicted
+++ resolved
@@ -3952,25 +3952,16 @@
         e._data_session.commit()
         e._data_store_session_factory()
 
-<<<<<<< HEAD
     def test_get_attribute_list(self):
         """
         Test list of names of default attributes of SymmetricKey object
         """
-=======
-    def test_add_attribute(self):
-        """
-        Test that a AddAttribute request can be processed correctly.
-        """
-        contact_information = 'https://github.com/OpenKMIP/PyKMIP'
->>>>>>> c536b196
         e = engine.KmipEngine()
         e._data_store = self.engine
         e._data_store_session_factory = self.session_factory
         e._data_session = e._data_store_session_factory()
         e._logger = mock.MagicMock()
 
-<<<<<<< HEAD
         obj_a = pie_objects.SymmetricKey(
             enums.CryptographicAlgorithm.AES,
             0,
@@ -4011,7 +4002,18 @@
                       response_payload.attribute_names)
         self.assertIn(enums.AttributeType.CRYPTOGRAPHIC_LENGTH.value,
                       response_payload.attribute_names)
-=======
+
+    def test_add_attribute(self):
+        """
+        Test that a AddAttribute request can be processed correctly.
+        """
+        contact_information = 'https://github.com/OpenKMIP/PyKMIP'
+        e = engine.KmipEngine()
+        e._data_store = self.engine
+        e._data_store_session_factory = self.session_factory
+        e._data_session = e._data_store_session_factory()
+        e._logger = mock.MagicMock()
+
         obj = pie_objects.OpaqueObject(b'', enums.OpaqueDataType.NONE)
 
         e._data_session.add(obj)
@@ -4049,5 +4051,4 @@
             response_payload.attribute.attribute_value.value
         )
 
-        e._data_session.commit()
->>>>>>> c536b196
+        e._data_session.commit()