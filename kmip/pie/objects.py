# Copyright (c) 2015 The Johns Hopkins University/Applied Physics Laboratory
# All Rights Reserved.
#
# Licensed under the Apache License, Version 2.0 (the "License"); you may
# not use this file except in compliance with the License. You may obtain
# a copy of the License at
#
#    http://www.apache.org/licenses/LICENSE-2.0
#
# Unless required by applicable law or agreed to in writing, software
# distributed under the License is distributed on an "AS IS" BASIS, WITHOUT
# WARRANTIES OR CONDITIONS OF ANY KIND, either express or implied. See the
# License for the specific language governing permissions and limitations
# under the License.

from abc import abstractmethod
from sqlalchemy import Column, event, ForeignKey, Integer, String, VARBINARY
from sqlalchemy.ext.associationproxy import association_proxy
from sqlalchemy.orm import relationship

import binascii
import six

from kmip.core import exceptions
from kmip.core import enums

from kmip.pie import sqltypes as sql


class ManagedObject(sql.Base):
    """
    The abstract base class of the simplified KMIP object hierarchy.

    A ManagedObject is a core KMIP object that is the subject of key
    management operations. It contains various attributes that are common to
    all types of ManagedObjects, including keys, certificates, and various
    types of secret or sensitive data.

    For more information, see Section 2.2 of the KMIP 1.1 specification.

    Attributes:
        value: The value of the ManagedObject. Type varies, usually bytes.
        unique_identifier: The string ID of the ManagedObject.
        names: A list of names associated with the ManagedObject.
        object_type: An enumeration associated with the type of ManagedObject.
    """

    __tablename__ = 'managed_objects'
    unique_identifier = Column('uid', Integer, primary_key=True)
    _object_type = Column('object_type', sql.EnumType(enums.ObjectType))
    _class_type = Column('class_type', String(50))
    value = Column('value', VARBINARY(1024))
    name_index = Column(Integer, default=0)
    _names = relationship('ManagedObjectName', back_populates='mo',
                          cascade='all, delete-orphan')
    names = association_proxy('_names', 'name')

    __mapper_args__ = {
        'polymorphic_identity': 'ManagedObject',
        'polymorphic_on': _class_type
    }
    __table_args__ = {
        'sqlite_autoincrement': True
    }

    @abstractmethod
    def __init__(self):
        """
        Create a ManagedObject.
        """
        self.value = None

        self.unique_identifier = None
        self.name_index = 0
        self.names = list()
        self._object_type = None

        # All remaining attributes are not considered part of the public API
        # and are subject to change.
        self._application_specific_informations = list()
        self._contact_information = None
        self._object_groups = list()
        self._operation_policy_name = None

        # The following attributes are placeholders for attributes that are
        # unsupported by kmip.core
        self._archive_date = None
        self._initial_date = None
        self._last_change_date = None

    @property
    def object_type(self):
        """
        Accessor and property definition for the object type attribute.

        Returns:
            ObjectType: An ObjectType enumeration that corresponds to the
                class of the object.
        """
        return self._object_type

    @abstractmethod
    def get_attribute_list(self):
        """
        Returns the list of attribute names attached to Managed Object
        """
        attr_names = list()
        if len(self.names) > 0:
            attr_names.append(enums.AttributeType.NAME.value)
        if self._object_type is not None:
            attr_names.append(enums.AttributeType.OBJECT_TYPE.value)

        return attr_names

    @object_type.setter
    def object_type(self, value):
        """
        Set blocker for the object type attribute.

        Raises:
            AttributeError: Always raised to block setting of attribute.
        """
        raise AttributeError("object type cannot be set")

    @abstractmethod
    def validate(self):
        """
        Verify that the contents of the ManagedObject are valid.
        """
        pass

    @abstractmethod
    def __repr__(self):
        pass

    @abstractmethod
    def __str__(self):
        pass

    @abstractmethod
    def __eq__(self, other):
        pass

    @abstractmethod
    def __ne__(self, other):
        pass


class CryptographicObject(ManagedObject):
    """
    The abstract base class of all ManagedObjects related to cryptography.

    A CryptographicObject is a core KMIP object that is the subject of key
    management operations. It contains various attributes that are common to
    all types of CryptographicObjects, including keys and certificates.

    For more information, see Section 2.2 of the KMIP 1.1 specification.

    Attributes:
        cryptographic_usage_masks: A list of usage mask enumerations
            describing how the CryptographicObject will be used.
    """

    __tablename__ = 'crypto_objects'
    unique_identifier = Column('uid', Integer,
                               ForeignKey('managed_objects.uid'),
                               primary_key=True)
    cryptographic_usage_masks = Column('cryptographic_usage_mask',
                                       sql.UsageMaskType)

    _links = relationship('CryptographicObjectLink', back_populates='co',
                          cascade='all, delete-orphan')
    links = association_proxy('_links', 'link')

    __mapper_args__ = {
        'polymorphic_identity': 'CryptographicObject'
    }
    __table_args__ = {
        'sqlite_autoincrement': True
    }

    @abstractmethod
    def __init__(self):
        """
        Create a CryptographicObject.
        """
        super(CryptographicObject, self).__init__()

        self.cryptographic_usage_masks = list()
        self.links = list()

        # All remaining attributes are not considered part of the public API
        # and are subject to change.
        self._digests = list()

        # The following attributes are placeholders for attributes that are
        # unsupported by kmip.core
        self._activation_date = None
        self._compromise_date = None
        self._compromise_occurrence_date = None
        self._deactivation_date = None
        self._destroy_date = None
        self._fresh = None
        self._lease_time = None
        self._revocation_reason = None
        self._state = None

    @abstractmethod
<<<<<<< HEAD
    def valid_link_types(self):
        return [
            enums.LinkType.PARENT_LINK,
            enums.LinkType.CHILD_LINK,
            enums.LinkType.PREVIOUS_LINK,
            enums.LinkType.NEXT_LINK,
        ]

    def validate_link(self, in_link):
        if in_link in self.links:
            return

        allowed_link_types = self.valid_link_types()

        if in_link.link_type.value not in allowed_link_types:
            raise exceptions.InvalidField(
                "Attribute {0} not allowed for {1} object".format(
                    in_link.link_type, self._object_type))

        existing_link_types = [x.link_type for x in self.links]
        if in_link.link_type in existing_link_types:
            raise exceptions.InvalidField(
                "Only one {0} link allowed".format(in_link.link_type)
            )
=======
    def get_attribute_list(self):
        """
        Returns the list of attribute names attached to Cryptographic Object
        """
        attr_names = super(CryptographicObject, self).get_attribute_list()
        if len(self.cryptographic_usage_masks) > 0:
            attr_names.append(
                enums.AttributeType.CRYPTOGRAPHIC_USAGE_MASK.value)

        # VTA: Uncomment after (and if) 'Link Attribute' PRs accepted
        # if len(self.links) > 0:
        #    attr_names.append(enums.AttributeType.LINK.value)

        return attr_names
>>>>>>> b25e68c2


class Key(CryptographicObject):
    """
    The abstract base class of all ManagedObjects that are cryptographic keys.

    A Key is a core KMIP object that is the subject of key management
    operations. It contains various attributes that are common to all types of
    Keys, including symmetric and asymmetric keys.

    For more information, see Section 2.2 of the KMIP 1.1 specification.

    Attributes:
        cryptographic_algorithm: A CryptographicAlgorithm enumeration defining
            the algorithm the key should be used with.
        cryptographic_length: An int defining the length of the key in bits.
        key_format_type: A KeyFormatType enumeration defining the format of
            the key value.
    """

    __tablename__ = 'keys'
    unique_identifier = Column('uid', Integer,
                               ForeignKey('crypto_objects.uid'),
                               primary_key=True)
    cryptographic_algorithm = Column(
        'cryptographic_algorithm', sql.EnumType(enums.CryptographicAlgorithm))
    cryptographic_length = Column('cryptographic_length', Integer)
    key_format_type = Column(
        'key_format_type', sql.EnumType(enums.KeyFormatType))

    __mapper_args__ = {
        'polymorphic_identity': 'Key'
    }
    __table_args__ = {
        'sqlite_autoincrement': True
    }

    @abstractmethod
    def __init__(self):
        """
        Create a Key object.
        """
        super(Key, self).__init__()

        self.cryptographic_algorithm = None
        self.cryptographic_length = None
        self.key_format_type = None

        # All remaining attributes are not considered part of the public API
        # and are subject to change.
        self._cryptographic_parameters = list()

        # The following attributes are placeholders for attributes that are
        # unsupported by kmip.core
        self._usage_limits = None

    @abstractmethod
    def get_attribute_list(self):
        """
        Returns the list of attribute names attached to Key object
        """
        attr_names = super(Key, self).get_attribute_list()
        if self.cryptographic_algorithm is not None:
            attr_names.append(
                enums.AttributeType.CRYPTOGRAPHIC_ALGORITHM.value)
        if self.cryptographic_length is not None:
            attr_names.append(
                enums.AttributeType.CRYPTOGRAPHIC_LENGTH.value)
        return attr_names


class SymmetricKey(Key):
    """
    The SymmetricKey class of the simplified KMIP object hierarchy.

    A SymmetricKey is a core KMIP object that is the subject of key
    management operations. For more information, see Section 2.2 of the KMIP
    1.1 specification.

    Attributes:
        cryptographic_algorithm: The type of algorithm for the SymmetricKey.
        cryptographic_length: The length in bits of the SymmetricKey value.
        value: The bytes of the SymmetricKey.
        key_format_type: The format of the key value.
        cryptographic_usage_masks: The list of usage mask flags for
            SymmetricKey application.
        names: The string names of the SymmetricKey.
    """

    __tablename__ = 'symmetric_keys'
    unique_identifier = Column('uid', Integer,
                               ForeignKey('keys.uid'),
                               primary_key=True)

    __mapper_args__ = {
        'polymorphic_identity': 'SymmetricKey'
    }
    __table_args__ = {
        'sqlite_autoincrement': True
    }

    def __init__(self, algorithm, length, value, masks=None,
                 name='Symmetric Key'):
        """
        Create a SymmetricKey.

        Args:
            algorithm(CryptographicAlgorithm): An enumeration identifying the
                type of algorithm for the key.
            length(int): The length in bits of the key.
            value(bytes): The bytes representing the key.
            masks(list): A list of CryptographicUsageMask enumerations defining
                how the key will be used. Optional, defaults to None.
            name(string): The string name of the key. Optional, defaults to
                'Symmetric Key'.
        """
        super(SymmetricKey, self).__init__()

        self._object_type = enums.ObjectType.SYMMETRIC_KEY
        self.key_format_type = enums.KeyFormatType.RAW

        self.value = value
        self.cryptographic_algorithm = algorithm
        self.cryptographic_length = length
        self.names = [name]

        if masks:
            self.cryptographic_usage_masks.extend(masks)

        # All remaining attributes are not considered part of the public API
        # and are subject to change.

        # The following attributes are placeholders for attributes that are
        # unsupported by kmip.core
        self._process_start_date = None
        self._protect_stop_date = None

        self.validate()

    def valid_link_types(self):
        return super(SymmetricKey, self).valid_link_types() + [
            enums.LinkType.DERIVATION_BASE_OBJECT_LINK,
            enums.LinkType.DERIVED_KEY_LINK,
            enums.LinkType.REPLACEMENT_OBJECT_LINK,
            enums.LinkType.REPLACED_OBJECT_LINK
        ]

    def validate(self):
        """
        Verify that the contents of the SymmetricKey object are valid.

        Raises:
            TypeError: if the types of any SymmetricKey attributes are invalid
            ValueError: if the key length and key value length do not match
        """
        if not isinstance(self.value, bytes):
            raise TypeError("key value must be bytes")
        elif not isinstance(self.cryptographic_algorithm,
                            enums.CryptographicAlgorithm):
            raise TypeError("key algorithm must be a CryptographicAlgorithm "
                            "enumeration")
        elif not isinstance(self.cryptographic_length, six.integer_types):
            raise TypeError("key length must be an integer")

        mask_count = len(self.cryptographic_usage_masks)
        for i in range(mask_count):
            mask = self.cryptographic_usage_masks[i]
            if not isinstance(mask, enums.CryptographicUsageMask):
                position = "({0} in list)".format(i)
                raise TypeError(
                    "key mask {0} must be a CryptographicUsageMask "
                    "enumeration".format(position))

        name_count = len(self.names)
        for i in range(name_count):
            name = self.names[i]
            if not isinstance(name, six.string_types):
                position = "({0} in list)".format(i)
                raise TypeError("key name {0} must be a string".format(
                    position))

        if (len(self.value) * 8) != self.cryptographic_length:
            msg = "key length ({0}) not equal to key value length ({1})"
            msg = msg.format(self.cryptographic_length, len(self.value) * 8)
            raise ValueError(msg)

    def __repr__(self):
        algorithm = "algorithm={0}".format(self.cryptographic_algorithm)
        length = "length={0}".format(self.cryptographic_length)
        value = "value={0}".format(binascii.hexlify(self.value))

        return "SymmetricKey({0}, {1}, {2})".format(algorithm, length, value)

    def __str__(self):
        return str(binascii.hexlify(self.value))

    def __eq__(self, other):
        if isinstance(other, SymmetricKey):
            if self.value != other.value:
                return False
            elif self.cryptographic_algorithm != other.cryptographic_algorithm:
                return False
            elif self.cryptographic_length != other.cryptographic_length:
                return False
            else:
                return True
        else:
            return NotImplemented

    def __ne__(self, other):
        if isinstance(other, SymmetricKey):
            return not (self == other)
        else:
            return NotImplemented


event.listen(SymmetricKey._names, 'append',
             sql.attribute_append_factory("name_index"), retval=False)


class PublicKey(Key):
    """
    The PublicKey class of the simplified KMIP object hierarchy.

    A PublicKey is a core KMIP object that is the subject of key management
    operations. For more information, see Section 2.2 of the KMIP 1.1
    specification.

    Attributes:
        cryptographic_algorithm: The type of algorithm for the PublicKey.
        cryptographic_length: The length in bits of the PublicKey.
        value: The bytes of the PublicKey.
        key_format_type: The format of the key value.
        cryptographic_usage_masks: The list of usage mask flags for PublicKey
            application.
        names: The list of string names of the PublicKey.
    """

    __tablename__ = 'public_keys'
    unique_identifier = Column('uid', Integer,
                               ForeignKey('keys.uid'),
                               primary_key=True)

    __mapper_args__ = {
        'polymorphic_identity': 'PublicKey'
    }
    __table_args__ = {
        'sqlite_autoincrement': True
    }

    def __init__(self, algorithm, length, value,
                 format_type=enums.KeyFormatType.X_509, masks=None,
                 name='Public Key'):
        """
        Create a PublicKey.

        Args:
            algorithm(CryptographicAlgorithm): An enumeration identifying the
                type of algorithm for the key.
            length(int): The length in bits of the key.
            value(bytes): The bytes representing the key.
            format_type(KeyFormatType): An enumeration defining the format of
                the key value. Optional, defaults to enums.KeyFormatType.X_509.
            masks(list): A list of CryptographicUsageMask enumerations
                defining how the key will be used. Optional, defaults to None.
            name(string): The string name of the key. Optional, defaults to
                'Public Key'.
        """
        super(PublicKey, self).__init__()

        self._object_type = enums.ObjectType.PUBLIC_KEY
        self._valid_formats = [
            enums.KeyFormatType.RAW,
            enums.KeyFormatType.X_509,
            enums.KeyFormatType.PKCS_1]

        self.value = value
        self.cryptographic_algorithm = algorithm
        self.cryptographic_length = length
        self.key_format_type = format_type
        self.names = [name]

        if masks:
            self.cryptographic_usage_masks = masks

        # All remaining attributes are not considered part of the public API
        # and are subject to change.

        # The following attributes are placeholders for attributes that are
        # unsupported by kmip.core
        self._cryptographic_domain_parameters = list()

        self.validate()

    def valid_link_types(self):
        return super(PublicKey, self).valid_link_types() + [
            enums.LinkType.CERTIFICATE_LINK,
            enums.LinkType.PRIVATE_KEY_LINK,
            enums.LinkType.REPLACEMENT_OBJECT_LINK,
            enums.LinkType.REPLACED_OBJECT_LINK
        ]

    def validate(self):
        """
        Verify that the contents of the PublicKey object are valid.

        Raises:
            TypeError: if the types of any PublicKey attributes are invalid.
        """
        if not isinstance(self.value, bytes):
            raise TypeError("key value must be bytes")
        elif not isinstance(self.cryptographic_algorithm,
                            enums.CryptographicAlgorithm):
            raise TypeError("key algorithm must be a CryptographicAlgorithm "
                            "enumeration")
        elif not isinstance(self.cryptographic_length, six.integer_types):
            raise TypeError("key length must be an integer")
        elif not isinstance(self.key_format_type, enums.KeyFormatType):
            raise TypeError("key format type must be a KeyFormatType "
                            "enumeration")
        elif self.key_format_type not in self._valid_formats:
            raise ValueError("key format type must be one of {0}".format(
                self._valid_formats))

        # TODO (peter-hamilton) Verify that the key bytes match the key format

        mask_count = len(self.cryptographic_usage_masks)
        for i in range(mask_count):
            mask = self.cryptographic_usage_masks[i]
            if not isinstance(mask, enums.CryptographicUsageMask):
                position = "({0} in list)".format(i)
                raise TypeError(
                    "key mask {0} must be a CryptographicUsageMask "
                    "enumeration".format(position))

        name_count = len(self.names)
        for i in range(name_count):
            name = self.names[i]
            if not isinstance(name, six.string_types):
                position = "({0} in list)".format(i)
                raise TypeError("key name {0} must be a string".format(
                    position))

    def __repr__(self):
        algorithm = "algorithm={0}".format(self.cryptographic_algorithm)
        length = "length={0}".format(self.cryptographic_length)
        value = "value={0}".format(binascii.hexlify(self.value))
        format_type = "format_type={0}".format(self.key_format_type)

        return "PublicKey({0}, {1}, {2}, {3})".format(
            algorithm, length, value, format_type)

    def __str__(self):
        return str(binascii.hexlify(self.value))

    def __eq__(self, other):
        if isinstance(other, PublicKey):
            if self.value != other.value:
                return False
            elif self.key_format_type != other.key_format_type:
                return False
            elif self.cryptographic_algorithm != other.cryptographic_algorithm:
                return False
            elif self.cryptographic_length != other.cryptographic_length:
                return False
            else:
                return True
        else:
            return NotImplemented

    def __ne__(self, other):
        if isinstance(other, PublicKey):
            return not (self == other)
        else:
            return NotImplemented


event.listen(PublicKey._names, 'append',
             sql.attribute_append_factory("name_index"), retval=False)


class PrivateKey(Key):
    """
    The PrivateKey class of the simplified KMIP object hierarchy.

    A PrivateKey is a core KMIP object that is the subject of key management
    operations. For more information, see Section 2.2 of the KMIP 1.1
    specification.

    Attributes:
        cryptographic_algorithm: The type of algorithm for the PrivateKey.
        cryptographic_length: The length in bits of the PrivateKey.
        value: The bytes of the PrivateKey.
        key_format_type: The format of the key value.
        cryptographic_usage_masks: The list of usage mask flags for PrivateKey
            application. Optional, defaults to None.
        names: The list of string names of the PrivateKey. Optional, defaults
            to 'Private Key'.
    """

    __tablename__ = 'private_keys'
    unique_identifier = Column('uid', Integer,
                               ForeignKey('keys.uid'),
                               primary_key=True)

    __mapper_args__ = {
        'polymorphic_identity': 'PrivateKey'
    }
    __table_args__ = {
        'sqlite_autoincrement': True
    }

    def __init__(self, algorithm, length, value, format_type, masks=None,
                 name='Private Key'):
        """
        Create a PrivateKey.

        Args:
            algorithm(CryptographicAlgorithm): An enumeration identifying the
                type of algorithm for the key.
            length(int): The length in bits of the key.
            value(bytes): The bytes representing the key.
            format_type(KeyFormatType): An enumeration defining the format of
                the key value.
            masks(list): A list of CryptographicUsageMask enumerations
                defining how the key will be used.
            name(string): The string name of the key.
        """
        super(PrivateKey, self).__init__()

        self._object_type = enums.ObjectType.PRIVATE_KEY
        self._valid_formats = [
            enums.KeyFormatType.RAW,
            enums.KeyFormatType.PKCS_1,
            enums.KeyFormatType.PKCS_8]

        self.value = value
        self.cryptographic_algorithm = algorithm
        self.cryptographic_length = length
        self.key_format_type = format_type
        self.names = [name]

        if masks:
            self.cryptographic_usage_masks = masks

        # All remaining attributes are not considered part of the public API
        # and are subject to change.

        # The following attributes are placeholders for attributes that are
        # unsupported by kmip.core
        self._cryptographic_domain_parameters = list()

        self.validate()

    def valid_link_types(self):
        return super(PrivateKey, self).valid_link_types() + [
            enums.LinkType.PUBLIC_KEY_LINK,
            enums.LinkType.REPLACEMENT_OBJECT_LINK,
            enums.LinkType.REPLACED_OBJECT_LINK
        ]

    def validate(self):
        """
        Verify that the contents of the PrivateKey object are valid.

        Raises:
            TypeError: if the types of any PrivateKey attributes are invalid.
        """
        if not isinstance(self.value, bytes):
            raise TypeError("key value must be bytes")
        elif not isinstance(self.cryptographic_algorithm,
                            enums.CryptographicAlgorithm):
            raise TypeError("key algorithm must be a CryptographicAlgorithm "
                            "enumeration")
        elif not isinstance(self.cryptographic_length, six.integer_types):
            raise TypeError("key length must be an integer")
        elif not isinstance(self.key_format_type, enums.KeyFormatType):
            raise TypeError("key format type must be a KeyFormatType "
                            "enumeration")
        elif self.key_format_type not in self._valid_formats:
            raise ValueError("key format type must be one of {0}".format(
                self._valid_formats))

        # TODO (peter-hamilton) Verify that the key bytes match the key format

        mask_count = len(self.cryptographic_usage_masks)
        for i in range(mask_count):
            mask = self.cryptographic_usage_masks[i]
            if not isinstance(mask, enums.CryptographicUsageMask):
                position = "({0} in list)".format(i)
                raise TypeError(
                    "key mask {0} must be a CryptographicUsageMask "
                    "enumeration".format(position))

        name_count = len(self.names)
        for i in range(name_count):
            name = self.names[i]
            if not isinstance(name, six.string_types):
                position = "({0} in list)".format(i)
                raise TypeError("key name {0} must be a string".format(
                    position))

    def __repr__(self):
        algorithm = "algorithm={0}".format(self.cryptographic_algorithm)
        length = "length={0}".format(self.cryptographic_length)
        value = "value={0}".format(binascii.hexlify(self.value))
        format_type = "format_type={0}".format(self.key_format_type)

        return "PrivateKey({0}, {1}, {2}, {3})".format(
            algorithm, length, value, format_type)

    def __str__(self):
        return str(binascii.hexlify(self.value))

    def __eq__(self, other):
        if isinstance(other, PrivateKey):
            if self.value != other.value:
                return False
            elif self.key_format_type != other.key_format_type:
                return False
            elif self.cryptographic_algorithm != other.cryptographic_algorithm:
                return False
            elif self.cryptographic_length != other.cryptographic_length:
                return False
            else:
                return True
        else:
            return NotImplemented

    def __ne__(self, other):
        if isinstance(other, PrivateKey):
            return not (self == other)
        else:
            return NotImplemented


event.listen(PrivateKey._names, 'append',
             sql.attribute_append_factory("name_index"), retval=False)


class Certificate(CryptographicObject):
    """
    The Certificate class of the simplified KMIP object hierarchy.

    A Certificate is a core KMIP object that is the subject of key management
    operations. For more information, see Section 2.2 of the KMIP 1.1
    specification.

    Attributes:
        certificate_type: The type of the Certificate.
        value: The bytes of the Certificate.
        cryptographic_usage_masks: The list of usage mask flags for
            Certificate application.
        names: The list of string names of the Certificate.
    """

    __tablename__ = 'certificates'
    unique_identifier = Column('uid', Integer,
                               ForeignKey('crypto_objects.uid'),
                               primary_key=True)
    certificate_type = Column(
        'certificate_type', sql.EnumType(enums.CertificateTypeEnum))

    __mapper_args__ = {
        'polymorphic_identity': 'Certificate'
    }
    __table_args__ = {
        'sqlite_autoincrement': True
    }

    @abstractmethod
    def __init__(self, certificate_type, value, masks=None,
                 name='Certificate'):
        """
        Create a Certificate.

        Args:
            certificate_type(CertificateType): An enumeration defining the
                type of the certificate.
            value(bytes): The bytes representing the certificate.
            masks(list): A list of CryptographicUsageMask enumerations
                defining how the certificate will be used.
            name(string): The string name of the certificate.
        """
        super(Certificate, self).__init__()

        self._object_type = enums.ObjectType.CERTIFICATE

        self.value = value
        self.certificate_type = certificate_type
        self.names = [name]

        if masks:
            self.cryptographic_usage_masks = masks

        # All remaining attributes are not considered part of the public API
        # and are subject to change.
        self._cryptographic_algorithm = None
        self._cryptographic_length = None
        self._certificate_length = None

        # The following attributes are placeholders for attributes that are
        # unsupported by kmip.core
        self._cryptographic_parameters = list()
        self._digital_signature_algorithm = list()

        self.validate()

<<<<<<< HEAD
    def valid_link_types(self):
        return super(Certificate, self).valid_link_types() + [
            enums.LinkType.PUBLIC_KEY_LINK,
            enums.LinkType.CERTIFICATE_LINK,
            enums.LinkType.REPLACEMENT_OBJECT_LINK,
            enums.LinkType.REPLACED_OBJECT_LINK
        ]
=======
    @abstractmethod
    def get_attribute_list(self):
        """
        Returns the list of attribute names attached to Certificate object
        """
        attr_names = super(Certificate, self).get_attribute_list()
        if self.certificate_type is not None:
            attr_names.append(enums.AttributeType.CERTIFICATE_TYPE.value)
        '''
        TODO: parse certificate value and supply
              other CERTIFICATE_* attributes
        '''

        return attr_names
>>>>>>> b25e68c2

    def validate(self):
        """
        Verify that the contents of the Certificate object are valid.

        Raises:
            TypeError: if the types of any Certificate attributes are invalid.
        """
        if not isinstance(self.value, bytes):
            raise TypeError("certificate value must be bytes")
        elif not isinstance(self.certificate_type,
                            enums.CertificateTypeEnum):
            raise TypeError("certificate type must be a CertificateTypeEnum "
                            "enumeration")

        mask_count = len(self.cryptographic_usage_masks)
        for i in range(mask_count):
            mask = self.cryptographic_usage_masks[i]
            if not isinstance(mask, enums.CryptographicUsageMask):
                position = "({0} in list)".format(i)
                raise TypeError(
                    "certificate mask {0} must be a CryptographicUsageMask "
                    "enumeration".format(position))

        name_count = len(self.names)
        for i in range(name_count):
            name = self.names[i]
            if not isinstance(name, six.string_types):
                position = "({0} in list)".format(i)
                raise TypeError("certificate name {0} must be a string".format(
                    position))

    def __str__(self):
        return str(binascii.hexlify(self.value))


class X509Certificate(Certificate):
    """
    The X509Certificate class of the simplified KMIP object hierarchy.

    An X509Certificate is a core KMIP object that is the subject of key
    management operations. For more information, see Section 2.2 of the KMIP
    1.1 specification.

    Attributes:
        value: The bytes of the Certificate.
        cryptographic_usage_masks: The list of usage mask flags for
            Certificate application.
        names: The list of string names of the Certificate.
    """

    __tablename__ = 'x509_certificates'
    unique_identifier = Column('uid', Integer,
                               ForeignKey('certificates.uid'),
                               primary_key=True)

    __mapper_args__ = {
        'polymorphic_identity': 'Certificate'
    }
    __table_args__ = {
        'sqlite_autoincrement': True
    }

    def __init__(self, value, masks=None, name='X.509 Certificate'):
        """
        Create an X509Certificate.

        Args:
            value(bytes): The bytes representing the certificate.
            masks(list): A list of CryptographicUsageMask enumerations
                defining how the certificate will be used.
            name(string): The string name of the certificate.
        """
        super(X509Certificate, self).__init__(
            enums.CertificateTypeEnum.X_509, value, masks, name)

        # All remaining attributes are not considered part of the public API
        # and are subject to change.

        # The following attributes are placeholders for attributes that are
        # unsupported by kmip.core
        self._x509_certificate_identifier = None
        self._x509_certificate_subject = None
        self._x509_certificate_issuer = None

        self.validate()

    @abstractmethod
    def get_attribute_list(self):
        """
        Returns the list of attribute names attached to X509 Certificate object
        """
        attr_names = super(X509Certificate, self).get_attribute_list()
        '''
        TODO: parse certificate value and supply
              X_509_* attributes
        '''

        return attr_names

    def __repr__(self):
        certificate_type = "certificate_type={0}".format(self.certificate_type)
        value = "value={0}".format(binascii.hexlify(self.value))

        return "X509Certificate({0}, {1})".format(certificate_type, value)

    def __eq__(self, other):
        if isinstance(other, X509Certificate):
            if self.value != other.value:
                return False
            else:
                return True
        else:
            return NotImplemented

    def __ne__(self, other):
        if isinstance(other, X509Certificate):
            return not (self == other)
        else:
            return NotImplemented


event.listen(X509Certificate._names, 'append',
             sql.attribute_append_factory("name_index"), retval=False)


class SecretData(CryptographicObject):
    """
    The SecretData class of the simplified KMIP object hierarchy.

    SecretData is one of several CryptographicObjects and is one of the core
    KMIP objects that are the subject of key management operations. For more
    information, see Section 2.2 of the KMIP 1.1 specification.

    Attributes:
        cryptographic_usage_masks: A list of usage mask enumerations
            describing how the CryptographicObject will be used.
        data_type: The type of the secret value.
    """

    __tablename__ = 'secret_data_objects'
    unique_identifier = Column('uid', Integer,
                               ForeignKey('crypto_objects.uid'),
                               primary_key=True)
    data_type = Column('data_type', sql.EnumType(enums.SecretDataType))
    __mapper_args__ = {
        'polymorphic_identity': 'SecretData'
    }
    __table_args__ = {
        'sqlite_autoincrement': True
    }

    def __init__(self, value, data_type, masks=None, name='Secret Data'):
        """
        Create a SecretData object.

        Args:
            value(bytes): The bytes representing secret data.
            data_type(SecretDataType): An enumeration defining the type of the
                secret value.
            masks(list): A list of CryptographicUsageMask enumerations
                defining how the key will be used.
            name(string): The string name of the key.
        """
        super(SecretData, self).__init__()

        self._object_type = enums.ObjectType.SECRET_DATA

        self.value = value
        self.data_type = data_type
        self.names = [name]

        if masks:
            self.cryptographic_usage_masks = masks

        # All remaining attributes are not considered part of the public API
        # and are subject to change.

        # The following attributes are placeholders for attributes that are
        # unsupported by kmip.core

        self.validate()

    def valid_link_types(self):
        return super(SecretData, self).valid_link_types() + [
            enums.LinkType.DERIVATION_BASE_OBJECT_LINK,
            enums.LinkType.DERIVED_KEY_LINK
        ]

    def validate(self):
        """
        Verify that the contents of the SecretData object are valid.

        Raises:
            TypeError: if the types of any SecretData attributes are invalid.
        """
        if not isinstance(self.value, bytes):
            raise TypeError("secret value must be bytes")
        elif not isinstance(self.data_type, enums.SecretDataType):
            raise TypeError("secret data type must be a SecretDataType "
                            "enumeration")

        mask_count = len(self.cryptographic_usage_masks)
        for i in range(mask_count):
            mask = self.cryptographic_usage_masks[i]
            if not isinstance(mask, enums.CryptographicUsageMask):
                position = "({0} in list)".format(i)
                raise TypeError(
                    "secret data mask {0} must be a CryptographicUsageMask "
                    "enumeration".format(position))

        name_count = len(self.names)
        for i in range(name_count):
            name = self.names[i]
            if not isinstance(name, six.string_types):
                position = "({0} in list)".format(i)
                raise TypeError("secret data name {0} must be a string".format(
                    position))

    def __repr__(self):
        value = "value={0}".format(binascii.hexlify(self.value))
        data_type = "data_type={0}".format(self.data_type)

        return "SecretData({0}, {1})".format(value, data_type)

    def __str__(self):
        return str(binascii.hexlify(self.value))

    def __eq__(self, other):
        if isinstance(other, SecretData):
            if self.value != other.value:
                return False
            elif self.data_type != other.data_type:
                return False
            else:
                return True
        else:
            return NotImplemented

    def __ne__(self, other):
        if isinstance(other, SecretData):
            return not (self == other)
        else:
            return NotImplemented


event.listen(SecretData._names, 'append',
             sql.attribute_append_factory("name_index"), retval=False)


class OpaqueObject(ManagedObject):
    """
    The OpaqueObject class of the simplified KMIP object hierarchy.

    OpaqueObject is one of several ManagedObjects and is one of the core KMIP
    objects that are the subject of key management operations. For more
    information, see Section 2.2 of the KMIP 1.1 specification.

    Attributes:
        opaque_type: The type of the opaque value.
    """

    __tablename__ = 'opaque_objects'
    unique_identifier = Column('uid', Integer,
                               ForeignKey('managed_objects.uid'),
                               primary_key=True)
    opaque_type = Column('opaque_type', sql.EnumType(enums.OpaqueDataType))
    __mapper_args__ = {
        'polymorphic_identity': 'OpaqueData'
    }
    __table_args__ = {
        'sqlite_autoincrement': True
    }

    def __init__(self, value, opaque_type, name='Opaque Object'):
        """
        Create a OpaqueObject.

        Args:
            value(bytes): The bytes representing opaque data.
            opaque_type(OpaqueDataType): An enumeration defining the type of
                the opaque value.
            name(string): The string name of the opaque object.
        """
        super(OpaqueObject, self).__init__()

        self._object_type = enums.ObjectType.OPAQUE_DATA

        self.value = value
        self.opaque_type = opaque_type
        self.names.append(name)

        # All remaining attributes are not considered part of the public API
        # and are subject to change.
        self._digest = None
        self._revocation_reason = None

        # The following attributes are placeholders for attributes that are
        # unsupported by kmip.core
        self._destroy_date = None
        self._compromise_occurrence_date = None
        self._compromise_date = None

        self.validate()

    def validate(self):
        """
        Verify that the contents of the OpaqueObject are valid.

        Raises:
            TypeError: if the types of any OpaqueObject attributes are invalid.
        """
        if not isinstance(self.value, bytes):
            raise TypeError("opaque value must be bytes")
        elif not isinstance(self.opaque_type, enums.OpaqueDataType):
            raise TypeError("opaque data type must be an OpaqueDataType "
                            "enumeration")

        name_count = len(self.names)
        for i in range(name_count):
            name = self.names[i]
            if not isinstance(name, six.string_types):
                position = "({0} in list)".format(i)
                raise TypeError("opaque data name {0} must be a string".format(
                    position))

    def __repr__(self):
        value = "value={0}".format(binascii.hexlify(self.value))
        opaque_type = "opaque_type={0}".format(self.opaque_type)

        return "OpaqueObject({0}, {1})".format(value, opaque_type)

    def __str__(self):
        return str(binascii.hexlify(self.value))

    def __eq__(self, other):
        if isinstance(other, OpaqueObject):
            if self.value != other.value:
                return False
            elif self.opaque_type != other.opaque_type:
                return False
            else:
                return True
        else:
            return NotImplemented

    def __ne__(self, other):
        if isinstance(other, OpaqueObject):
            return not (self == other)
        else:
            return NotImplemented


event.listen(OpaqueObject._names, 'append',
             sql.attribute_append_factory("name_index"), retval=False)<|MERGE_RESOLUTION|>--- conflicted
+++ resolved
@@ -206,7 +206,6 @@
         self._state = None
 
     @abstractmethod
-<<<<<<< HEAD
     def valid_link_types(self):
         return [
             enums.LinkType.PARENT_LINK,
@@ -231,7 +230,7 @@
             raise exceptions.InvalidField(
                 "Only one {0} link allowed".format(in_link.link_type)
             )
-=======
+
     def get_attribute_list(self):
         """
         Returns the list of attribute names attached to Cryptographic Object
@@ -241,12 +240,10 @@
             attr_names.append(
                 enums.AttributeType.CRYPTOGRAPHIC_USAGE_MASK.value)
 
-        # VTA: Uncomment after (and if) 'Link Attribute' PRs accepted
-        # if len(self.links) > 0:
-        #    attr_names.append(enums.AttributeType.LINK.value)
+        if len(self.links) > 0:
+            attr_names.append(enums.AttributeType.LINK.value)
 
         return attr_names
->>>>>>> b25e68c2
 
 
 class Key(CryptographicObject):
@@ -855,7 +852,6 @@
 
         self.validate()
 
-<<<<<<< HEAD
     def valid_link_types(self):
         return super(Certificate, self).valid_link_types() + [
             enums.LinkType.PUBLIC_KEY_LINK,
@@ -863,7 +859,7 @@
             enums.LinkType.REPLACEMENT_OBJECT_LINK,
             enums.LinkType.REPLACED_OBJECT_LINK
         ]
-=======
+
     @abstractmethod
     def get_attribute_list(self):
         """
@@ -878,7 +874,6 @@
         '''
 
         return attr_names
->>>>>>> b25e68c2
 
     def validate(self):
         """
